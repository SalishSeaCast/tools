# Copyright 2013-2014 The Salish Sea MEOPAR contributors
# and The University of British Columbia

# Licensed under the Apache License, Version 2.0 (the "License");
# you may not use this file except in compliance with the License.
# You may obtain a copy of the License at

#    http://www.apache.org/licenses/LICENSE-2.0

# Unless required by applicable law or agreed to in writing, software
# distributed under the License is distributed on an "AS IS" BASIS,
# WITHOUT WARRANTIES OR CONDITIONS OF ANY KIND, either express or implied.
# See the License for the specific language governing permissions and
# limitations under the License.


"""A collection of Python functions to produce model results visualization
figures for analysis and model evaluation of daily nowcast/forecast runs.
"""
from __future__ import division

from cStringIO import StringIO
import datetime

import arrow
import matplotlib.pyplot as plt
import numpy as np
import pandas as pd
import pytz
import requests
from scipy import interpolate as interp

from salishsea_tools import (
    nc_tools,
    viz_tools,
    stormtools,
    tidetools,
)


def ssh_PtAtkinson(grid_T, gridB=None, figsize=(20, 5)):
    """Return a figure containing a plot of hourly sea surface height at
    Pt. Atkinson.

    :arg grid_T: Hourly tracer results dataset from NEMO.
    :type grid_T: :class:`netCDF4.Dataset`

    :arg gridB: Bathymetry dataset for the Salish Sea NEMO model.
    :type gridB: :class:`netCDF4.Dataset`

    :arg figsize: Figure size (width, height) in inches.
    :type figsize: 2-tuple

    :returns: Matplotlib figure object instance
    """
    fig, ax = plt.subplots(1, 1, figsize=figsize)
    ssh = grid_T.variables['sossheig']
    results_date = nc_tools.timestamp(grid_T, 0).format('YYYY-MM-DD')
    ax.plot(ssh[:, 468, 328], 'o')
    ax.set_xlabel('UTC Hour from {}'.format(results_date))
    ax.set_ylabel(
        '{label} [{units}]'
        .format(label=ssh.long_name.title(), units=ssh.units))
    ax.grid()
    ax.set_title(
        'Hourly Sea Surface Height at Point Atkinson on {}'.format(results_date))
    return fig

#
def PA_tidal_predictions(grid_T, figsize=(20,5)):
    """ Plots the tidal cycle at Point Atkinson during a 4 week period centred around the simulation start date.
    Assumes that a tidal prediction file exists in a specific directory.
    Tidal predictions were calculated with ttide based on a time series from 2013.

    :arg grid_T: Hourly tracer results dataset from NEMO.
    :type grid_T: :class:`netCDF4.Dataset`

    :arg figsize: Figure size (width, height) in inches.
    :type figsize: 2-tuple

    :returns: Matplotlib figure object instance
    """
    #beginning and end time of the simulation file.
    t_orig=(nc_tools.timestamp(grid_T,0)).datetime
    t_end =((nc_tools.timestamp(grid_T,-1)).datetime)

    #set axis limits 2 weeks before and after start date
    ax_start = t_orig - datetime.timedelta(weeks=2)
    ax_end = t_orig + datetime.timedelta(weeks=2)
    ylims=[-3,3]

    #load the tidal prediciton file
    path='/data/nsoontie/MEOPAR/analysis/Susan/'
    filename='Point Atkinson_t_tide_compare8_31-Dec-{}_02-Jan-{}.csv'.format(t_orig.year-1,t_orig.year+1)
    tfile = path+filename
    ttide,msl= stormtools.load_tidal_predictions(tfile)

    #plotting
    fig,ax=plt.subplots(1,1,figsize=figsize)
    fig.autofmt_xdate()
    ax.plot(ttide.time,ttide.pred_all,'-k')
    #line indicating current date
    ax.plot([t_orig,t_orig],ylims,'-r')
    ax.plot([t_end,t_end],ylims,'-r')
    #axis limits and labels
    ax.set_xlim([ax_start,ax_end])
    ax.set_ylim(ylims)
    ax.set_title('Tidal Predictions at Point Atkinson')
    ax.set_ylabel('Sea Surface Height [m]')

    return fig

#
def compare_tidal_predictions(name, grid_T, gridB, figsize=(20,5)):
    """ Compares modelled water levels to tidal predictions at a station over one day.
    It is assummed that the tidal predictions were calculated ahead of time and stored in a very specific location.
    Tidal predictions were calculated with the eight consituents used in the model.
    Tidal predictions were calculated with ttide based on a time series from 2013.

    :arg name: Name of station (e.g Point Atkinson).
    :type name: string

    :arg grid_T: Hourly tracer results dataset from NEMO.
    :type grid_T: :class:`netCDF4.Dataset`

    :arg gridB: Bathymetry dataset for the Salish Sea NEMO model.
    :type gridB: :class:`netCDF4.Dataset`

    :arg figsize:  Figure size (width, height) in inches
    :type figsize: 2-tuple

    :returns: Matplotlib figure object instance
    """

    #Locations of interest.
    lons={'Point Atkinson':-123.26}
    lats={'Point Atkinson': 49.33}

    #load bathymetry
    bathy, X, Y = tidetools.get_bathy_data(gridB)

    #time stamp of simulation
    t_orig=(nc_tools.timestamp(grid_T,0)).datetime
    t_final=(nc_tools.timestamp(grid_T,-1)).datetime

    #loading the tidal predictions
    path='/data/nsoontie/MEOPAR/analysis/Susan/'
    filename='_t_tide_compare8_31-Dec-{}_02-Jan-{}.csv'.format(t_orig.year-1,t_orig.year+1)
    tfile = path+name+filename
    ttide,msl= stormtools.load_tidal_predictions(tfile)

    #identify grid point of location of interest
    [j,i]=tidetools.find_closest_model_point(lons[name],lats[name],X,Y,bathy,allow_land=True)

    #load variables for plotting
    ssh = grid_T.variables['sossheig'][:,j,i]
    count=grid_T.variables['time_counter'][:]
    t = nc_tools.timestamp(grid_T,np.arange(count.shape[0]))
    #convert times to datetimes because that is what the plot wants
    for i in range(len(t)):
        t[i]=t[i].datetime

    #plotting
    fig,ax =plt.subplots(1,1,figsize=figsize)
    ax.plot(t,ssh,label='model')
    ax.plot(ttide.time,ttide.pred_8,label='tidal predictions')
    ax.set_xlim(t_orig,t_final)
    ax.set_ylim([-3,3])
    ax.legend(loc=0)
    ax.set_title(name)
    ax.set_ylabel('Water levels wrt MSL (m)')
    ax.set_xlabel('time [UTC]')

    return fig

#
def get_NOAA_wlevels(station_no, start_date, end_date):
    """ Retrieves recent, 6 minute interval, NOAA water levels relative to mean sea level
    from a station in a given date range.
    NOAA water levels from: http://tidesandcurrents.noaa.gov/stations.html?type=Water+Levels

    :arg station_no: NOAA station number.
    :type station_no: integer

    :arg start_date: The start of the date range eg. 01-Jan-2014.
    :type start_date: string

    :arg end_date: The end of the date range eg. 02-Jan-2014.
    :type end_date: string

    :returns: DataFrame object with time and wlev columns, among others that are irrelevant.
    """
<<<<<<< HEAD

    outfile = 'wlev_'+str(station_no)+'_'+str(start_date)+'_'+str(end_date)+'.csv'

=======
    
>>>>>>> 4d3d704d
    st_ar=arrow.Arrow.strptime(start_date, '%d-%b-%Y')
    end_ar=arrow.Arrow.strptime(end_date, '%d-%b-%Y')

    base_url = 'http://tidesandcurrents.noaa.gov/api/datagetter?product=water_level&application=NOS.COOPS.TAC.WL'
    params = {
    'begin_date': st_ar.format('YYYYMMDD'),
    'end_date': end_ar.format('YYYYMMDD'),
    'datum':  'MSL',
    'station': str(station_no),
    'time_zone': 'GMT',
    'units':'metric',
    'format': 'csv',}

    response = requests.get(base_url, params=params)

    fakefile = StringIO(response.content)

    obs = pd.read_csv(fakefile)
    obs=obs.rename(columns={'Date Time': 'time', ' Water Level': 'wlev'})

    return obs

#
def get_NOAA_tides(station_no, start_date, end_date):
    """ Retrieves NOAA predicted tides on 6-minute intervals, relative to mean sea level
    from a station in a given date range.
    NOAA tidal predictions from: http://tidesandcurrents.noaa.gov/stations.html?type=Water+Levels
    
    :arg station_no: NOAA station number.
    :type station_no: integer
    
    :arg start_date: The start of the date range eg. 01-Jan-2014.
    :type start_date: string
    
    :arg end_date: The end of the date range eg. 02-Jan-2014.
    :type end_date: string
    
    :returns: DataFrame object with time and pred columns.
    """
    
    st_ar=arrow.Arrow.strptime(start_date, '%d-%b-%Y')
    end_ar=arrow.Arrow.strptime(end_date, '%d-%b-%Y')
    
    base_url = 'http://tidesandcurrents.noaa.gov/api/datagetter?product=prediction&application=NOS.COOPS.TAC.WL'
    params = {
    'begin_date': st_ar.format('YYYYMMDD'),
    'end_date': end_ar.format('YYYYMMDD'),
    'datum':  'MSL',
    'station': str(station_no),
    'time_zone': 'GMT',
    'units':'metric',
    'interval': ''
    'format': 'csv',}

    response = requests.get(base_url, params=params)

    fakefile = StringIO(response.content)
    
    tides = pd.read_csv(fakefile)
    tides=tides.rename(columns={'Date Time': 'time', 'Predictions': 'pred'})
    
    return tides


#
def compare_water_levels(name, grid_T, gridB, figsize=(20,5) ):
<<<<<<< HEAD
    """ Compares modelled water levels to observed water levels at a NOAA station over one day.
=======
    """ Compares modelled water levels to observed water levels and tides at a NOAA station over one day. 
>>>>>>> 4d3d704d
    NOAA water levels from: http://tidesandcurrents.noaa.gov/stations.html?type=Water+Levels

    :arg name: Name of the NOAA station (e.g NeahBay, CherryPoint, FridayHarbor).
    :type name: string

    :arg grid_T: Hourly tracer results dataset from NEMO.
    :type grid_T: :class:`netCDF4.Dataset`

    :arg gridB: Bathymetry dataset for the Salish Sea NEMO model.
    :type gridB: :class:`netCDF4.Dataset`

    :arg figsize:  Figure size (width, height) in inches
    :type figsize: 2-tuple

    :returns: Matplotlib figure object instance
    """

    stations = {'CherryPoint': 9449424,'NeahBay':9443090, 'FridayHarbor': 9449880 }
    lats={'CherryPoint': 48.866667,'NeahBay': 48.4, 'FridayHarbor': 48.55}
    lons={'CherryPoint': -122.766667, 'NeahBay':-124.6, 'FridayHarbor': -123.016667}

    bathy, X, Y = tidetools.get_bathy_data(gridB)

    t_orig=(nc_tools.timestamp(grid_T,0)).datetime
<<<<<<< HEAD
    t_final=(nc_tools.timestamp(grid_T,-1)).datetime
    start_date = t_orig.strftime('%d-%b-%Y')
    end_date = t_final.strftime('%d-%b-%Y')

    obs=get_NOAA_wlevels(stations[name],start_date,end_date)

=======
    t_end =(nc_tools.timestamp(grid_T,-1)).datetime
    start_date = t_orig.strftime('%d-%b-%Y')
    end_date = t_end.strftime('%d-%b-%Y')
    
    obs=get_NOAA_wlevels(stations[name],start_date,end_date)
    tides=get_NOAA_tides(stations[name],start_date,end_date)
    
>>>>>>> 4d3d704d
    [j,i]=tidetools.find_closest_model_point(lons[name],lats[name],X,Y,bathy,allow_land=False)

    ssh = grid_T.variables['sossheig'][:,j,i]
    count=grid_T.variables['time_counter'][:]
    t = nc_tools.timestamp(grid_T,np.arange(count.shape[0]))
    for i in range(len(t)):
        t[i]=t[i].datetime

    fig,ax =plt.subplots(1,1,figsize=figsize)
    ax.plot(t,ssh,label='model')
    ax.plot(obs.time,obs.wlev,label='observed water levels')
<<<<<<< HEAD
    ax.set_xlim(t_orig,t_final)
    ax.set_ylim([-1.6,1.6])
=======
    ax.plot(tides.time,tides.wlev,label='tidal predictions')
    ax.set_xlim(t_orig,t_end)
    ax.set_ylim([-1.5,1.5])
>>>>>>> 4d3d704d
    ax.legend(loc=0)
    ax.set_title(name)
    ax.set_ylabel('Water levels wrt MSL (m)')

    return fig

#
def PA_max_ssh(grid_T, gridB, figsize=(15,10)):
    """Function that plots the water level at every hour throughout the day and identifies the maximum.
    It also plots the sea surface height throughout the region for the time when the sea surface height
    was at its maximum at Point Atkinson.

    :arg grid_T: Hourly tracer results dataset from NEMO.
    :type grid_T: :class:`netCDF4.Dataset`

    :arg gridB: Bathymetry dataset for the Salish Sea NEMO model.
    :type gridB: :class:`netCDF4.Dataset`

    :arg figsize:  Figure size (width, height) in inches
    :type figsize: 2-tuple

    :returns: Matplotlib figure object instance
    """

    #defining Point Atkinson
    lon_PA=-123.26
    lat_PA= 49.33
    bathy, X, Y = tidetools.get_bathy_data(gridB)
    [j,i]=tidetools.find_closest_model_point(lon_PA,lat_PA,X,Y,bathy,allow_land=True)

    #loading sea surface height
    ssh = grid_T.variables['sossheig']
    #loading sea surface height at Point Atkinson
    ssh_loc = ssh[:,j,i]
    #index when sea surface height is at its maximum at Point Atkinson
    m = max(ssh_loc)
    index = [k for k, l in enumerate(ssh_loc) if l == m]
    index = index[0]
    #sea surface height when there is a maximum at Point Atkinson
    ssh_max = np.ma.masked_values(ssh[index], 0)

    #time for curve
    count=grid_T.variables['time_counter'][:]
    t = nc_tools.timestamp(grid_T,np.arange(count.shape[0]))
    for ind in range(len(t)):
        t[ind]=t[ind].datetime
    t_orig = (nc_tools.timestamp(grid_T,0)).datetime
    t_final = (nc_tools.timestamp(grid_T,-1)).datetime
    start_date = t_orig.strftime('%d-%b-%Y')
    end_date = t_final.strftime('%d-%b-%Y')

    #timestamp
    timestamp = nc_tools.timestamp(grid_T,index)

    #figure
    fig,(ax1,ax2) =plt.subplots(1,2,figsize=figsize)

    #curve plot
    ax1.plot(t,ssh_loc,label='Model')
    ax1.plot(t[index],ssh_loc[index],color='Indigo',marker='D',markersize=12,label='Maximum SSH')
    ax1.set_xlim(t_orig,t_final)
    ax1.set_ylim([-3,3])
    ax1.set_title('Point Atkinson')
    ax1.set_xlabel(timestamp.strftime('%d-%b-%Y'))
    ax1.set_ylabel('Water levels wrt MSL (m)')
    ax1.legend(loc = 0, numpoints = 1)
    ax1.set_position((0, 0.3, 0.55, 0.4))

    #ssh profile
    viz_tools.set_aspect(ax2)
    land_colour = 'burlywood'
    ax2.set_axis_bgcolor(land_colour)
    cmap = plt.get_cmap('RdYlGn_r')
    cs = [-2.5,-2,-1.5,-1,-0.5,0,0.5,1,1.5,2,2.4,2.8,3]
    mesh=ax2.contourf(ssh_max,cs,cmap=cmap,extend='both')
    cbar = fig.colorbar(mesh,ax=ax2)
    cbar.set_ticks(cs)
    cbar.set_label('[m]')
    ax2.grid()
    ax2.set_xlabel('x Index')
    ax2.set_ylabel('y Index')
    viz_tools.plot_coastline(ax2,gridB)
    ax2.set_title('Sea Suface Height: ' + timestamp.strftime('%d-%b-%Y, %H:%M'))
    ax2.plot(i,j,marker='D',color='Indigo',ms=8)

    return fig

#
def Sandheads_winds(grid_T, figsize=(20,10)):
    """ Plot the observed winds at Sandheads during the simulation.
     Observations are from Environment Canada data: http://climate.weather.gc.ca/

    :arg grid_T: Hourly tracer results dataset from NEMO.
    :type grid_T: :class:`netCDF4.Dataset`

    :arg figsize:  Figure size (width, height) in inches
    :type figsize: 2-tuple

    :returns: Matplotlib figure object instance
    """

    #simulation date range.
    t_orig=(nc_tools.timestamp(grid_T,0)).datetime
    t_end=(nc_tools.timestamp(grid_T,-1)).datetime
    #strings for timetamps of EC data
    start=t_orig.strftime('%d-%b-%Y')
    end=t_end.strftime('%d-%b-%Y')

    [winds,dirs,temps,time, lat,lon] = stormtools.get_EC_observations('Sandheads',start,end)

    fig,axs=plt.subplots(2,1,figsize=figsize)
    #plotting wind speed
    ax=axs[0]
    ax.set_title('Winds at Sandheads ' + start )
    ax.plot(time,winds)
    ax.set_xlim([time[0],time[-1]])
    ax.set_ylim([0,20])
    ax.set_ylabel('Wind speed (m/s)')
    #plotting wind direction
    ax=axs[1]
    ax.plot(time,dirs)
    ax.set_ylabel('Wind direction \n (degress CCW of East)')
    ax.set_ylim([0,360])
    ax.set_xlim([time[0],time[-1]])
    ax.set_xlabel('Time [UTC]')

    return fig

#
def thalweg_salinity(grid_T_d,figsize=(20,8),cs = [26,27,28,29,30,30.2,30.4,30.6,30.8,31,32,33,34]):
    """ Plot the daily averaged salinity field along the thalweg.

    :arg grid_T_d: Daily tracer results dataset from NEMO.
    :type grid_T_d: :class:`netCDF4.Dataset`

    :arg figsize:  Figure size (width, height) in inches
    :type figsize: 2-tuple

    :arg cs: list of salinity contour levels for shading.
    :type cs: list

    :returns: Matplotlib figure object instance
    """

    lon_d = grid_T_d.variables['nav_lon']
    lat_d = grid_T_d.variables['nav_lat']
    dep_d = grid_T_d.variables['deptht']
    sal_d = grid_T_d.variables['vosaline']

    lines = np.loadtxt('/data/nsoontie/MEOPAR/tools/analysis_tools/thalweg.txt', delimiter=" ", unpack=False)
    lines = lines.astype(int)

    thalweg_lon = lon_d[lines[:,0],lines[:,1]]
    thalweg_lat = lat_d[lines[:,0],lines[:,1]]

    ds=np.arange(0,lines.shape[0],1);
    XX,ZZ = np.meshgrid(ds,-dep_d[:])

    salP=sal_d[0,:,lines[:,0],lines[:,1]]
    salP= np.ma.masked_values(salP,0)

    fig,ax=plt.subplots(1,1,figsize=figsize)
    land_colour = 'burlywood'
    ax.set_axis_bgcolor(land_colour)
    mesh=ax.contourf(XX,ZZ,salP,cs,cmap='hsv',extend='both')

    cbar=fig.colorbar(mesh,ax=ax)
    cbar.set_ticks(cs)
    cbar.set_label('Practical Salinity [psu]')

    timestamp = nc_tools.timestamp(grid_T_d,0)
    ax.set_title('Salinity field along thalweg: ' + timestamp.format('DD-MMM-YYYY'))
    ax.set_ylabel('Depth [m]')
    ax.set_xlabel('position along thalweg')

    return fig

#
def plot_surface(grid_T_d, grid_U_d, grid_V_d, gridB, figsize=(20,10)):
    """Function that plots the daily average surface salinity, temperature and currents.

    :arg grid_T_d: Daily tracer results dataset from NEMO.
    :type grid_T_d: :class:`netCDF4.Dataset`

    :arg grid_U_d: Daily zonal velocity results dataset from NEMO.
    :type grid_U_d: :class:`netCDF4.Dataset`

    :arg grid_V_d: Daily meridional velocity results dataset from NEMO.
    :type grid_V_d: :class:`netCDF4.Dataset`

    :arg gridB: Bathymetry dataset for the Salish Sea NEMO model.
    :type gridB: :class:`netCDF4.Dataset`

    :arg figsize: figure size (width, height) in inches.
    :type figsize: 2-tuple

    """

    #loading lon, lat, depth, salinity, temperature
    lon_d = grid_T_d.variables['nav_lon']
    lat_d = grid_T_d.variables['nav_lat']
    dep_d = grid_T_d.variables['deptht']
    sal_d = grid_T_d.variables['vosaline']
    tem_d = grid_T_d.variables['votemper']

    bathy, X, Y = tidetools.get_bathy_data(gridB)

    #tracers ready to plot
    t, z = 0, 0
    sal_d = np.ma.masked_values(sal_d[t, z], 0)
    tem_d = np.ma.masked_values(tem_d[t, z], 0)


    #for loop
    tracers = [sal_d, tem_d]
    titles = ['Average Salinity: ','Average Temperature: ']
    cmaps = ['ocean','jet']
    units = ['[psu]','[degC]']

    fig, (ax1,ax2,ax3) = plt.subplots(1, 3, figsize=figsize)
    axs = [ax1, ax2]
    plots = np.arange(1,3,1)

    #***temperature and salinity plots

    for ax,tracer,title,cmap,unit,plot in zip(axs,tracers,titles,cmaps,units,plots):
        #general set up
        viz_tools.set_aspect(ax)
        land_colour = 'burlywood'
        ax.set_axis_bgcolor(land_colour)
        cmap = plt.get_cmap(cmap)

        #colourmap breakdown
        if plot == 1:
            cs = [0,4,8,12,16,20,24,28,32,36]
        if plot == 2:
            cs = [0,2,4,6,8,10,12,14,16,18,20]

        #plotting tracers
        mesh=ax.contourf(tracer,cs,cmap=cmap,extend='both')

        #colour bars
        cbar = fig.colorbar(mesh,ax=ax)
        cbar.set_ticks(cs)

        #labels
        ax.grid()
        ax.set_xlabel('x Index')
        ax.set_ylabel('y Index')
        timestamp = nc_tools.timestamp(grid_T_d,0)
        ax.set_title(title + timestamp.format('DD-MMM-YYYY'))
        cbar.set_label(unit)

    #loading velocity components
    ugrid = grid_U_d.variables['vozocrtx']
    vgrid = grid_V_d.variables['vomecrty']
    zlevels = grid_U_d.variables['depthu']
    timesteps = grid_U_d.variables['time_counter']

    #day's average, surface velocity field
    t, zlevel = 0, 0

    #region
    y_slice = np.arange(0, ugrid.shape[2])
    x_slice = np.arange(0, ugrid.shape[3])

    arrow_step = 25
    y_slice_a = y_slice[::arrow_step]
    x_slice_a = x_slice[::arrow_step]

    #masking arrays
    ugrid_tzyx = np.ma.masked_values(ugrid[t, zlevel, y_slice_a, x_slice_a], 0)
    vgrid_tzyx = np.ma.masked_values(vgrid[t, zlevel, y_slice_a, x_slice_a], 0)
    #unstagger velocity values
    u_tzyx, v_tzyx = viz_tools.unstagger(ugrid_tzyx, vgrid_tzyx)
    #velocity magnitudes
    speeds = np.sqrt(np.square(u_tzyx) + np.square(v_tzyx))

    #***velocity plot
    viz_tools.set_aspect(ax3)
    cs = [0, 0.05, 0.1, 0.15, 0.2, 0.25, 0.3, 0.35, 0.4, 0.45, 0.5, 0.55, 0.6]

    quiver = ax3.quiver(x_slice_a[1:], y_slice_a[1:], u_tzyx, v_tzyx, speeds, pivot='mid', cmap='gnuplot_r', width=0.015)
    viz_tools.plot_land_mask(ax3, gridB, xslice=x_slice, yslice=y_slice, color='burlywood')

    cbar = fig.colorbar(quiver,ax=ax3)
    cbar.set_ticks(cs)
    cbar.set_label('[m / s]')

    ax3.set_xlim(x_slice[0], x_slice[-1])
    ax3.set_ylim(y_slice[0], y_slice[-1])
    ax3.grid()

    ax3.set_xlabel('x Index')
    ax3.set_ylabel('y Index')
    ax3.set_title('Average Velocity Field: ' + timestamp.format('DD-MMM-YYYY') +
                  u', depth\u2248{d:.2f} {z.units}'.format(d=zlevels[zlevel], z=zlevels))
    ax3.quiverkey(quiver, 355, 850, 1, '1 m/s', coordinates='data', color='Indigo', labelcolor='black')

    return fig

    #***VENUS

#
def dateparse(s):
    """Parse the dates from the VENUS files"""
    unaware =datetime.datetime.strptime(s, '%Y-%m-%dT%H:%M:%S.%f')
    aware = unaware.replace(tzinfo=pytz.timezone('utc'))
    return  aware

#
def load_VENUS(station):
    """
    Loads the most recent State of the Ocean data from the VENUS node indicated by station. T
    This data set includes pressure, temperature, and salinity among other things.
    See: http://venus.uvic.ca/research/state-of-the-ocean/

    :arg station: the name of the station, either "East" or "Central"
    :type station: string

    :returns: A DataFrame with the VENUS data, and the longitude and latitude and depth (m) of the node
    """
    #define location
    filename = 'SG-{}-VIP/VSG-{}-VIP-State_of_Ocean.txt'.format(station,station)
    if station == 'East':
        lat = 49.0419
        lon = -123.3176
        depth = 170
    elif station == 'Central':
        lat = 49.0401
        lon = -123.4261
        depth=300

    #hit the website
    url = 'http://venus.uvic.ca/scripts/log_download.php'
    params = {
    'userid': 'nsoontie@eos.ubc.ca',
    'filename': filename,
    }
    response = requests.get(url, params=params)

    #parse the data
    fakefile = StringIO(response.content)
    data = pd.read_csv(fakefile,delimiter=' ,',skiprows=17,
                   names=['date','pressure','pflag','temp','tflag','sal','sflag','sigmaT','stflag','oxygen','oflag'],
                   parse_dates=['date'],date_parser=dateparse)

    return data, lon, lat, depth

#
def plot_VENUS(ax_sal, ax_temp, station, start, end):
    """
    Plot a time series of the VENUS data between start and end.

    :arg ax_sal: The axis in which the salinity is displayed.
    :type ax_sal: axis object

    :arg ax_temp: The axis in which the temperature is displayed.
    :type ax_temp: axis object

    :arg station: the name of the station, either "East" or "Central"
    :type station: string

    :arg start: the start date of the plot
    :type start: datetime object

    :arg end: the end date of the plot
    :type end: datetime object

    :returns: the longitude, latitude and depth of the VENUS station

    """
    [data,lon,lat,depth]= load_VENUS(station)
    ax_sal.plot(data.date[:],data.sal,'r-',label='VENUS')
    ax_sal.set_xlim([start,end])
    ax_temp.plot(data.date[:],data.temp,'r-',label='VENUS')
    ax_temp.set_xlim([start,end])

    return lon, lat, depth

#
def interpolate_depth(data, depth_array, depth_new):
    """
    Interpolates data field to a desired depth.

    :arg data: The data to be interpolated. Should be one-dimensional over the z-axis.
    :type data: 1-d numpy array

    :arg depth_array: The z-axis for data.
    :type depth_array: 1-d numpy array.

    :arg depth_new: The new depth to which we want to interpolate.
    :type depth_new: float

    :returns: a float representing the field interpolated to the desired depth.
    """
    #using masked arrays for more accurate interpolation
    mu=data==0
    datao=np.ma.array(data,mask=mu)
    mu=depth_array==0
    depth_arrayo=np.ma.array(depth_array,mask=mu)
    #interpolations
    f= interp.interp1d(depth_arrayo,datao)
    data_interp = f(depth_new)
    return data_interp

#
def compare_VENUS(station, grid_T, gridB, figsize=(6,10)):
    """
    Compare the model's temperature and salinity with observations VENUS station (either Central or East).

    :arg station: The name of the station ('East' or 'Central')
    :type station: string

    :arg grid_T: Hourly tracer results dataset from NEMO.
    :type grid_T: :class:`netCDF4.Dataset`

    :arg gridB: Model bathymetry file.
    :type gridB: :class:`netCDF4.Dataset`

    :arg figsize: figure size (width, height) in inches.
    :type figsize: 2-tuple

    :returns: Matplotlib figure object instance
    """

    #set date of this simulation
    t_orig=(nc_tools.timestamp(grid_T,0)).datetime
    t_end =((nc_tools.timestamp(grid_T,-1)).datetime)

    #load bathymetry
    bathy, X, Y = tidetools.get_bathy_data(gridB)

    #process VENUS data
    fig,(ax_sal, ax_temp) = plt.subplots(2,1,figsize=figsize,sharex=True)
    fig.autofmt_xdate()
    lon, lat, depth = plot_VENUS(ax_sal, ax_temp, station, t_orig, t_end)

    #identify grid point of VENUS station (could this just be saved somewhere?)
    [j,i]=tidetools.find_closest_model_point(lon,lat,X,Y,bathy,allow_land=True)
    #load model data
    sal = grid_T.variables['vosaline'][:,:,j,i]
    temp = grid_T.variables['votemper'][:,:,j,i]
    ds = grid_T.variables['deptht']
    count=grid_T.variables['time_counter'][:]
    t = nc_tools.timestamp(grid_T,np.arange(count.shape[0]))
    #convert times to datetimes because that is what the plot wants
    for i in range(len(t)):
        t[i]=t[i].datetime

    #interpolating data
    salc=[]
    tempc=[]
    for ind in np.arange(0,sal.shape[0]):
        salc.append(interpolate_depth(sal[ind,:],ds,depth))
        tempc.append(interpolate_depth(temp[ind,:],ds,depth))

    #plot model data
    ax_sal.plot(t,salc,'-b',label='model')
    ax_temp.plot(t,tempc,'-b',label='model')

    #pretty the plot
    ax_sal.set_ylabel('Practical Salinity [psu]')
    ax_sal.legend(loc=0)
    ax_sal.set_title('VENUS - {}'.format(station) )
    ax_sal.set_ylim([30,32])
    ax_temp.set_ylabel('Temperature [deg C]')
    ax_temp.set_xlabel('Time [UTC]')
    ax_temp.set_ylim([7,11])

    return fig

#

<|MERGE_RESOLUTION|>--- conflicted
+++ resolved
@@ -190,13 +190,7 @@
 
     :returns: DataFrame object with time and wlev columns, among others that are irrelevant.
     """
-<<<<<<< HEAD
-
-    outfile = 'wlev_'+str(station_no)+'_'+str(start_date)+'_'+str(end_date)+'.csv'
-
-=======
-    
->>>>>>> 4d3d704d
+    
     st_ar=arrow.Arrow.strptime(start_date, '%d-%b-%Y')
     end_ar=arrow.Arrow.strptime(end_date, '%d-%b-%Y')
 
@@ -263,11 +257,7 @@
 
 #
 def compare_water_levels(name, grid_T, gridB, figsize=(20,5) ):
-<<<<<<< HEAD
-    """ Compares modelled water levels to observed water levels at a NOAA station over one day.
-=======
     """ Compares modelled water levels to observed water levels and tides at a NOAA station over one day. 
->>>>>>> 4d3d704d
     NOAA water levels from: http://tidesandcurrents.noaa.gov/stations.html?type=Water+Levels
 
     :arg name: Name of the NOAA station (e.g NeahBay, CherryPoint, FridayHarbor).
@@ -292,22 +282,13 @@
     bathy, X, Y = tidetools.get_bathy_data(gridB)
 
     t_orig=(nc_tools.timestamp(grid_T,0)).datetime
-<<<<<<< HEAD
     t_final=(nc_tools.timestamp(grid_T,-1)).datetime
     start_date = t_orig.strftime('%d-%b-%Y')
     end_date = t_final.strftime('%d-%b-%Y')
 
     obs=get_NOAA_wlevels(stations[name],start_date,end_date)
-
-=======
-    t_end =(nc_tools.timestamp(grid_T,-1)).datetime
-    start_date = t_orig.strftime('%d-%b-%Y')
-    end_date = t_end.strftime('%d-%b-%Y')
-    
-    obs=get_NOAA_wlevels(stations[name],start_date,end_date)
     tides=get_NOAA_tides(stations[name],start_date,end_date)
     
->>>>>>> 4d3d704d
     [j,i]=tidetools.find_closest_model_point(lons[name],lats[name],X,Y,bathy,allow_land=False)
 
     ssh = grid_T.variables['sossheig'][:,j,i]
@@ -319,14 +300,9 @@
     fig,ax =plt.subplots(1,1,figsize=figsize)
     ax.plot(t,ssh,label='model')
     ax.plot(obs.time,obs.wlev,label='observed water levels')
-<<<<<<< HEAD
-    ax.set_xlim(t_orig,t_final)
-    ax.set_ylim([-1.6,1.6])
-=======
     ax.plot(tides.time,tides.wlev,label='tidal predictions')
     ax.set_xlim(t_orig,t_end)
     ax.set_ylim([-1.5,1.5])
->>>>>>> 4d3d704d
     ax.legend(loc=0)
     ax.set_title(name)
     ax.set_ylabel('Water levels wrt MSL (m)')
