--- conflicted
+++ resolved
@@ -33,11 +33,8 @@
 import glob
 import os
 import netCDF4 as nc
-<<<<<<< HEAD
+from pylab import *
 import matplotlib.dates as mdates
-=======
-from pylab import *
->>>>>>> ea6efa05
 
 from salishsea_tools import (
     nc_tools,
