# Copyright 2013-2015 The Salish Sea MEOPAR contributors
# and The University of British Columbia

# Licensed under the Apache License, Version 2.0 (the "License");
# you may not use this file except in compliance with the License.
# You may obtain a copy of the License at

#    http://www.apache.org/licenses/LICENSE-2.0

# Unless required by applicable law or agreed to in writing, software
# distributed under the License is distributed on an "AS IS" BASIS,
# WITHOUT WARRANTIES OR CONDITIONS OF ANY KIND, either express or implied.
# See the License for the specific language governing permissions and
# limitations under the License.

"""A collection of functions for working with the output of WebTide.
"""


def get_data_from_csv(tidevar, constituent, depth, CFactor):
    """Get the constituent data from the csv file.
    """
    import pandas as pd
    from math import radians
    import numpy
    import math

    theta = radians(29)  # rotation of the grid = 29 degrees

    # correction factors
    corr_shift = 0
    corr = 1
    base = constituent

    if constituent == "M2":
        corr_pha = CFactor['A2 Phase']
        corr_amp = CFactor['A2 Amp']
        corr = CFactor['A2 Flux']
    elif constituent == "S2":
        corr_pha = CFactor['A2 Phase'] + CFactor['S2 Phase']
        corr_amp = CFactor['A2 Amp'] * CFactor['S2 Amp']
        corr = CFactor['A2 Flux']
    elif constituent == "N2":
        corr_pha = CFactor['A2 Phase'] + CFactor['N2 Phase']
        corr_amp = CFactor['A2 Amp'] * CFactor['N2 Amp']
        corr = CFactor['A2 Flux']
    elif constituent == "K2":  # based on S2
        base = "S2"
        corr_pha = CFactor['A2 Phase'] + CFactor['S2 Phase']
        corr_amp = CFactor['A2 Amp'] * CFactor['S2 Amp']
        corr = CFactor['A2 Flux']
    elif constituent == "K1":
        corr_pha = CFactor['A1 Phase']
        corr_amp = CFactor['A1 Amp']
    elif constituent == "O1":
        corr_pha = CFactor['A1 Phase'] + CFactor['O1 Phase']
        corr_amp = CFactor['A1 Amp'] * CFactor['O1 Amp']
    elif constituent == "P1":  # based on K1
        base = "P1"
        corr_pha = CFactor['A1 Phase']
        corr_amp = CFactor['A1 Amp']
    elif constituent == "Q1":
        corr_pha = CFactor['A1 Phase'] + CFactor['Q1 Phase']
        corr_amp = CFactor['A1 Amp'] * CFactor['Q1 Amp']
    # WATER LEVEL ELEVATION
    if tidevar == 'T':
        webtide = pd.read_csv('Tidal Elevation Constituents T.csv',\
                              skiprows = 2)
        webtide = webtide.rename(columns={'Constituent': 'const', 'Longitude': 'lon', 'Latitude': 'lat', \
                                          'Amplitude (m)': 'amp', 'Phase (deg GMT)': 'pha'})

	#how long is the boundary?
        boundlen = len(depth[depth!=0])

	#along western boundary, etaZ1 and etaZ2 are 0 in masked cells
        amp_W = numpy.zeros((boundlen+10,1))
        pha_W = numpy.zeros((boundlen+10,1))

        #find the boundary
        I = numpy.where(depth!=0)

        #allocate the M2 phase and amplitude from Webtide to the boundary cells
        #(CHECK: Are these allocated in the right order?)
        amp_W[5:boundlen+5,0] = webtide[webtide.const==(base+':')].amp*corr_amp
        pha_W[5:boundlen+5,0] = webtide[webtide.const==(base+':')].pha + corr_pha
        if constituent == "P1":
            amp_W = amp_W * 0.310
            pha_W = pha_W - 3.5
<<<<<<< HEAD
        elif consituent == "K2":
=======
        elif constituent == "K2":
>>>>>>> e7b8ff6a
            amp_W = amp_W * 0.235
            pha_W = pha_W - 5.7

        #convert the phase and amplitude to cosine and sine format that NEMO likes
        Z1 = amp_W*numpy.cos(numpy.radians(pha_W))
        Z2 = amp_W*numpy.sin(numpy.radians(pha_W))

    #U VELOCITY
    if tidevar == 'U':
        webtide = pd.read_csv('Tidal Current Constituents U.csv',\
                                 skiprows = 2)
        webtide = webtide.rename(columns={'Constituent': 'const', 'Longitude': 'lon', 'Latitude': 'lat', \
                                          'U Amplitude (m)': 'ewamp', 'U Phase (deg GMT)': 'ewpha',\
                                          'V Amplitude (m)': 'nsamp', 'V Phase (deg GMT)': 'nspha'})

	#how long is the boundary?
        boundlen = len(depth[depth!=0])

        #Convert amplitudes from north/south u/v into grid co-ordinates

        #Convert phase from north/south into grid co-ordinates (see docs/tides/tides_data_acquisition for details)
        ua_ugrid = numpy.array(webtide[webtide.const==(base+':')].ewamp)*corr
        va_ugrid = numpy.array(webtide[webtide.const==(base+':')].nsamp)*corr
        uphi_ugrid = numpy.radians(numpy.array(webtide[webtide.const==(base+':')].ewpha))
        vphi_ugrid = numpy.radians(numpy.array(webtide[webtide.const==(base+':')].nspha))

        uZ1 = ua_ugrid*numpy.cos(theta)*numpy.cos(uphi_ugrid) - va_ugrid*numpy.sin(theta)*numpy.sin(vphi_ugrid)
        uZ2 = ua_ugrid*numpy.cos(theta)*numpy.sin(uphi_ugrid) + va_ugrid*numpy.sin(theta)*numpy.sin(vphi_ugrid)

        # adjustments for phase correction
        amp = numpy.sqrt(uZ1[:]**2 + uZ2[:]**2);
        pha=[]
        for i in range(0,len(amp)):
            pha.append(math.atan2(uZ2[i],uZ1[i])+numpy.radians(corr_pha+corr_shift))

        if constituent == "P1":
<<<<<<< HEAD
            amp_W = amp_W * 0.310
            pha_W = pha_W - 3.5
        elif consituent == "K2":
            amp_W = amp_W * 0.235
            pha_W = pha_W - 5.7

=======
            amp = amp * 0.310
            pha[:] = [phase - numpy.radians(3.5) for phase in pha]
        elif constituent == "K2":
            amp = amp * 0.235
            pha[:] = [phase - numpy.radians(5.7) for phase in pha]
>>>>>>> e7b8ff6a

        uZ1 = amp*numpy.cos(pha)*corr_amp
        uZ2 = amp*numpy.sin(pha)*corr_amp

        #find the boundary
        I = numpy.where(depth!=0)

        #allocate the z1 and z2 I calculated from Webtide to the boundary cells
        #along western boundary, etaZ1 and etaZ2 are 0 in masked cells
        #(CHECK: Are these allocated in the right order?)
        Z1 = numpy.zeros((boundlen+10,1))
        Z2 = numpy.zeros((boundlen+10,1))
        Z1[5:boundlen+5,0] = uZ1
        Z2[5:boundlen+5,0] = uZ2

    #V VELOCITY
    if tidevar == 'V':
        webtide = pd.read_csv('Tidal Current Constituents V.csv',\
                              skiprows = 2)
        webtide = webtide.rename(columns={'Constituent': 'const', 'Longitude': 'lon', 'Latitude': 'lat', \
                                          'U Amplitude (m)': 'ewamp', 'U Phase (deg GMT)': 'ewpha',\
                                          'V Amplitude (m)': 'nsamp', 'V Phase (deg GMT)': 'nspha'})
	#how long is the boundary?
        boundlen = len(depth[depth!=0])
        print(boundlen)

        #Convert phase from north/south into grid co-ordinates (see docs/tides/tides_data_acquisition for details)
        ua_vgrid = numpy.array(webtide[webtide.const==(base+':')].ewamp)*corr
        va_vgrid = numpy.array(webtide[webtide.const==(base+':')].nsamp)*corr
        uphi_vgrid = numpy.radians(numpy.array(webtide[webtide.const==(base+':')].ewpha))
        vphi_vgrid = numpy.radians(numpy.array(webtide[webtide.const==(base+':')].nspha))

        vZ1 = -ua_vgrid*numpy.sin(theta)*numpy.cos(uphi_vgrid) - va_vgrid*numpy.cos(theta)*numpy.sin(vphi_vgrid)
        vZ2 = -ua_vgrid*numpy.sin(theta)*numpy.sin(uphi_vgrid) + va_vgrid*numpy.cos(theta)*numpy.cos(vphi_vgrid)

        # adjustments for phase correction
        amp = numpy.sqrt(vZ1[:]**2 + vZ2[:]**2);
        pha=[]
        for i in range(0,len(amp)):
            pha.append(math.atan2(vZ2[i],vZ1[i])+numpy.radians(corr_pha+corr_shift))

        if constituent == "P1":
            amp = amp * 0.310
            pha[:] = [phase - numpy.radians(3.5) for phase in pha]
        elif constituent == "K2":
            amp = amp * 0.235
            pha[:] = [phase - numpy.radians(5.7) for phase in pha]

        vZ1 = amp*numpy.cos(pha)*corr_amp
        vZ2 = amp*numpy.sin(pha)*corr_amp

        #find the boundary
        I = numpy.where(depth!=0)

        #allocate the z1 and z2 I calculated from Webtide to the boundary cells
        #along western boundary, etaZ1 and etaZ2 are 0 in masked cells
        #(CHECK: Are these allocated in the right order?)
        Z1 = numpy.zeros((boundlen+10,1))
        Z2 = numpy.zeros((boundlen+10,1))
        Z1[5:boundlen+5,0] = vZ1
        Z2[5:boundlen+5,0] = vZ2

    return Z1, Z2, I, boundlen

#Define a function that creates Netcdf files from the following information
# - choose variable (elevation ('T'), u ('U') or v ('V'))
# - choose constituent ('O1', 'P1', 'Q1', 'K1', 'K2', 'N2', 'M2', 'S2')
# - give z1 and z2 data
# - depth data


def create_tide_netcdf(tidevar,constituent,depth,number,code,CFactors):
    import netCDF4 as NC
    import numpy

    #get the data from the csv file
    Z1, Z2, I, boundlen = get_data_from_csv(tidevar,constituent,depth,CFactors)

    nemo = NC.Dataset('SalishSea'+number+'_'+code+'_west_tide_'+constituent+'_grid_'+tidevar+'.nc','w')
    nemo.description = 'Tide data from WebTide - K1 phase shifted'

    # give the netcdf some dimensions
    nemo.createDimension('xb', boundlen+10)
    nemo.createDimension('yb', 1)

    # add in the counter around the boundary (taken from Susan's code in Prepare Tide Files)
    xb = nemo.createVariable('xb', 'int32', ('xb',),zlib=True)
    xb.units = 'non dim'
    xb.longname = 'counter around boundary'
    yb = nemo.createVariable('yb', 'int32', ('yb',),zlib=True)
    yb.units = 'non dim'
    xb[:] = numpy.arange(I[0][0]-5,I[0][-1]+6)
    yb[0] = 1

    # create i and j grid position
    nbidta = nemo.createVariable('nbidta', 'int32' , ('yb','xb'),zlib=True)
    nbidta.units = 'non dim'
    nbidta.longname = 'i grid position'
    nbjdta = nemo.createVariable('nbjdta', 'int32' , ('yb','xb'),zlib=True)
    nbjdta.units = 'non dim'
    nbjdta.longname = 'j grid position'
    nbrdta = nemo.createVariable('nbrdta', 'int32' , ('yb','xb'),zlib=True)
    nbrdta.units = 'non dim'

    # give values for West Boundary (this is where the webtide points go)
    nbidta[:] = 1
    nbjdta[:] = numpy.arange(I[0][0]-5,I[0][-1]+6)

    # give values for the corner
    nbrdta[:] = 1

    # give values for North Boundary (nothing here at the moment)
    #nbidta[0,a:] = numpy.arange(1,b+1)
    #nbjdta[0,a:] = a

    if tidevar=='T':
        z1 = nemo.createVariable('z1','float32',('yb','xb'),zlib=True)
        z1.units = 'm'
        z1.longname = 'tidal elevation: cosine'
        z2 = nemo.createVariable('z2','float32',('yb','xb'),zlib=True)
        z2.units = 'm'
        z2.longname = 'tidal elevation: sine'
        z1[0,0:boundlen+10] = Z1[:,0]
        z2[0,0:boundlen+10] = Z2[:,0]
	print(Z1.size)
	print(z1.size)
	print(z2.size)
        #z1[0,a:] = 0.
        #z2[0,a:] = 0.

    if tidevar=='U':
        u1 = nemo.createVariable('u1','float32',('yb','xb'),zlib=True)
        u1.units = 'm'
        u1.longname = 'tidal x-velocity: cosine'
        u2 = nemo.createVariable('u2','float32',('yb','xb'),zlib=True)
        u2.units = 'm'
        u2.longname = 'tidal x-velocity: sine'
        u1[0,0:boundlen+10] = Z1[:,0]
        u2[0,0:boundlen+10] = Z2[:,0]
        #u1[0,a:] = 0.
        #u2[0,a:] = 0.

    if tidevar=='V':
        v1 = nemo.createVariable('v1','float32',('yb','xb'),zlib=True)
        v1.units = 'm'
        v1.longname = 'tidal y-velocity: cosine'
        v2 = nemo.createVariable('v2','float32',('yb','xb'),zlib=True)
        v2.units = 'm'
        v2.longname = 'tidal y-velocity: sine'
        v1[0,0:boundlen+10] = Z1[:,0]
        v2[0,0:boundlen+10] = Z2[:,0]
        #v1[0,a:] = 0.
        #v2[0,a:] = 0.

    return Z1, Z2
    nemo.close()


def create_northern_tides(Z1,Z2,tidevar,constituent,code):
    import netCDF4 as NC
    import numpy as np
    from salishsea_tools import nc_tools

    nemo = NC.Dataset('SalishSea2_'+code+'_North_tide_'+constituent+'_grid_'+tidevar+'.nc', 'w', zlib=True)

    #start and end points
    starti = 32
    endi = 62
    lengthi = endi-starti

    # dataset attributes
    nc_tools.init_dataset_attrs(
        nemo,
        title='Tidal Boundary Conditions for Northern Boundary',
        notebook_name='johnstone_strait_tides',
        nc_filepath='../../../nemo-forcing/open_boundaries/north/SalishSea2_North_tide_'+constituent+'_grid_'+tidevar+'.nc',
        comment='Tidal current and amplitude data from Thomson & Huggett 1980')

    # dimensions (only need x and y, don't need depth or time_counter)
    nemo.createDimension('xb', lengthi)
    nemo.createDimension('yb', 1)

    # variables
    # nbidta, ndjdta, ndrdta
    nbidta = nemo.createVariable('nbidta', 'int32' , ('yb','xb'))
    nbidta.long_name = 'i grid position'
    nbidta.units = 1
    nbjdta = nemo.createVariable('nbjdta', 'int32' , ('yb','xb'))
    nbjdta.long_name = 'j grid position'
    nbjdta.units = 1
    nbrdta = nemo.createVariable('nbrdta', 'int32' , ('yb','xb'))
    nbrdta.long_name = 'position from boundary'
    nbrdta.units = 1
    print nbidta.shape
    # add in the counter around the boundary (taken from Susan's code in Prepare Tide Files)
    xb = nemo.createVariable('xb', 'int32', ('xb',),zlib=True)
    xb.units = 'non dim'
    xb.long_name = 'counter around boundary'
    yb = nemo.createVariable('yb', 'int32', ('yb',),zlib=True)
    yb.units = 'non dim'
    yb.long_name = 'counter along boundary'
    yb[0] = 897
    xb[:] = np.arange(starti,endi)

    # values
    # nbidta, nbjdta
    nbidta[:] = np.arange(starti,endi)
    nbjdta[:] = 897
    nbrdta[:] = 1

    if tidevar=='T':
        z1 = nemo.createVariable('z1','float32',('yb','xb'),zlib=True)
        z1.units = 'm'
        z1.long_name = 'tidal elevation: cosine'
        z2 = nemo.createVariable('z2','float32',('yb','xb'),zlib=True)
        z2.units = 'm'
        z2.long_name = 'tidal elevation: sine'
        z1[0,:] = np.array([Z1]*lengthi)
        z2[0,:] = np.array([Z2]*lengthi)

    if tidevar=='U':
        u1 = nemo.createVariable('u1','float32',('yb','xb'),zlib=True)
        u1.units = 'm'
        u1.long_name = 'tidal x-velocity: cosine'
        u2 = nemo.createVariable('u2','float32',('yb','xb'),zlib=True)
        u2.units = 'm'
        u2.long_name = 'tidal x-velocity: sine'
        u1[0,0:lengthi] = Z1[:,0]
        u2[0,0:lengthi] = Z2[:,0]

    if tidevar=='V':
        v1 = nemo.createVariable('v1','float32',('yb','xb'),zlib=True)
        v1.units = 'm'
        v1.long_name = 'tidal y-velocity: cosine'
        v2 = nemo.createVariable('v2','float32',('yb','xb'),zlib=True)
        v2.units = 'm'
        v2.long_name = 'tidal y-velocity: sine'
        v1[0,0:lengthi] = Z1[:,0]
        v2[0,0:lengthi] = Z2[:,0]

    nc_tools.check_dataset_attrs(nemo)
    nemo.close()

def create_northern_tides_contd(Z1,Z2,tidevar,constituent,code):
    import netCDF4 as NC
    import numpy as np
    from salishsea_tools import nc_tools

    nemo = NC.Dataset('SalishSea2_'+code+'_North_tide_'+constituent+'_grid_'+tidevar+'.nc', 'w', zlib=True)

    #start and end points
    starti = 32
    endi = 62
    lengthi = endi-starti

    # dataset attributes
    nc_tools.init_dataset_attrs(
        nemo,
        title='Tidal Boundary Conditions for Northern Boundary',
        notebook_name='johnstone_tides_contd',
        nc_filepath='../../../NEMO-forcing/open_boundaries/north/tides/SalishSea2_North_tide_'+constituent+'_grid_'+tidevar+'.nc',
        comment='Tidal current and amplitude data scaled based on differences between K1/M2 and North observations and webtide.')

    # dimensions (only need x and y, don't need depth or time_counter)
    nemo.createDimension('xb', lengthi)
    nemo.createDimension('yb', 1)

    # variables
    # nbidta, ndjdta, ndrdta
    nbidta = nemo.createVariable('nbidta', 'int32' , ('yb','xb'))
    nbidta.long_name = 'i grid position'
    nbidta.units = 1
    nbjdta = nemo.createVariable('nbjdta', 'int32' , ('yb','xb'))
    nbjdta.long_name = 'j grid position'
    nbjdta.units = 1
    nbrdta = nemo.createVariable('nbrdta', 'int32' , ('yb','xb'))
    nbrdta.long_name = 'position from boundary'
    nbrdta.units = 1
    print nbidta.shape
    # add in the counter around the boundary (taken from Susan's code in Prepare Tide Files)
    xb = nemo.createVariable('xb', 'int32', ('xb',),zlib=True)
    xb.units = 'non dim'
    xb.long_name = 'counter around boundary'
    yb = nemo.createVariable('yb', 'int32', ('yb',),zlib=True)
    yb.units = 'non dim'
    yb.long_name = 'counter along boundary'
    yb[0] = 897
    xb[:] = np.arange(starti,endi)

    # values
    # nbidta, nbjdta
    nbidta[:] = np.arange(starti,endi)
    nbjdta[:] = 897
    nbrdta[:] = 1

    if tidevar=='T':
        z1 = nemo.createVariable('z1','float32',('yb','xb'),zlib=True)
        z1.units = 'm'
        z1.long_name = 'tidal elevation: cosine'
        z2 = nemo.createVariable('z2','float32',('yb','xb'),zlib=True)
        z2.units = 'm'
        z2.long_name = 'tidal elevation: sine'
        z1[0,:] = np.array([Z1]*lengthi)
        z2[0,:] = np.array([Z2]*lengthi)

    if tidevar=='U':
        u1 = nemo.createVariable('u1','float32',('yb','xb'),zlib=True)
        u1.units = 'm'
        u1.long_name = 'tidal x-velocity: cosine'
        u2 = nemo.createVariable('u2','float32',('yb','xb'),zlib=True)
        u2.units = 'm'
        u2.long_name = 'tidal x-velocity: sine'
        u1[0,0:lengthi] = Z1[:,0]
        u2[0,0:lengthi] = Z2[:,0]

    if tidevar=='V':
        v1 = nemo.createVariable('v1','float32',('yb','xb'),zlib=True)
        v1.units = 'm'
        v1.long_name = 'tidal y-velocity: cosine'
        v2 = nemo.createVariable('v2','float32',('yb','xb'),zlib=True)
        v2.units = 'm'
        v2.long_name = 'tidal y-velocity: sine'
        v1[0,0:lengthi] = Z1[:,0]
        v2[0,0:lengthi] = Z2[:,0]

    nc_tools.check_dataset_attrs(nemo)
    nemo.close()








<|MERGE_RESOLUTION|>--- conflicted
+++ resolved
@@ -86,11 +86,7 @@
         if constituent == "P1":
             amp_W = amp_W * 0.310
             pha_W = pha_W - 3.5
-<<<<<<< HEAD
-        elif consituent == "K2":
-=======
         elif constituent == "K2":
->>>>>>> e7b8ff6a
             amp_W = amp_W * 0.235
             pha_W = pha_W - 5.7
 
@@ -127,20 +123,11 @@
             pha.append(math.atan2(uZ2[i],uZ1[i])+numpy.radians(corr_pha+corr_shift))
 
         if constituent == "P1":
-<<<<<<< HEAD
-            amp_W = amp_W * 0.310
-            pha_W = pha_W - 3.5
-        elif consituent == "K2":
-            amp_W = amp_W * 0.235
-            pha_W = pha_W - 5.7
-
-=======
             amp = amp * 0.310
             pha[:] = [phase - numpy.radians(3.5) for phase in pha]
         elif constituent == "K2":
             amp = amp * 0.235
             pha[:] = [phase - numpy.radians(5.7) for phase in pha]
->>>>>>> e7b8ff6a
 
         uZ1 = amp*numpy.cos(pha)*corr_amp
         uZ2 = amp*numpy.sin(pha)*corr_amp
